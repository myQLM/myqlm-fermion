--- conflicted
+++ resolved
@@ -1,18 +1,4 @@
 #!/usr/local/bin/groovy
-<<<<<<< HEAD
-
-/*
-* Authors:     Atos BDS R&D CI/CD QLM Team
-* Copyright:   2017-2021  Bull S.A.S. - All rights reserved.
-*              This is not Free or Open Source software.
-*              Please contact Bull SAS for details about its license.
-*              Bull - Rue Jean Jaurès - B.P. 68 - 78340 Les Clayes-sous-Bois
-* Description: Load the main Jenkinsfile from within the ci shared-library
-*              @Library('ci') _
-*/
-
-jenkinsfile('myqlm-fermion')
-=======
 /* groovylint-disable CatchException, CompileStatic */
 
 /*
@@ -36,5 +22,4 @@
     library 'qlmtools@master'
 }
 
-jenkinsfile('myqlm-fermion')
->>>>>>> 615cb697
+jenkinsfile('myqlm-fermion')